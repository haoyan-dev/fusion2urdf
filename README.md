--- conflicted
+++ resolved
@@ -28,11 +28,6 @@
 
 ## Installation
 
-<<<<<<< HEAD
-* 2018/09/19: Fixed the bugs about the center of the mass and the inertia. 
-* 2018/09/25: Supports joint types "Rigid", "Slider" & Supports the joints' limit(for "Revolute" and "Slider"). 
-* 2018/10/20: Fixed functions to generate launch files
-=======
 Run the following command in your shell.
 
 ##### Windows (In PowerShell)
@@ -48,7 +43,6 @@
 cd <path to fusion2urdf>
 cp -r ./URDF_Exporter "$HOME/Library/Application Support/Autodesk/Autodesk Fusion 360/API/Scripts/"
 ```
->>>>>>> 64cfa60b
 
 ## What is this script?
 This is a fusion 360 script to export urdf from fusion 360 directly.
@@ -60,13 +54,8 @@
 
 ### Sample 
 
-<<<<<<< HEAD
-The following test model doesn't stand upright because the z-axis is not upright in default fusion 360.
-Make sure the z-axis is upright in your fusion 360 model if you want. 
-=======
 The following test model doesn't stand upright because the z axis is not upright in default fusion 360.
 Make sure z axis is upright in your fusion 360 model if you want. 
->>>>>>> 64cfa60b
 
 #### original model
 <img src="https://github.com/syuntoku14/fusion2urdf/blob/images/industrial_robot.png" alt="industrial_robot" title="industrial_robot" width="300" height="300">
@@ -84,15 +73,9 @@
 
 ## Before using this script
 
-<<<<<<< HEAD
-Before using this script, make sure that your model has all the "links" as components. You have to define the links by creating corresponding components. For example, this model(https://grabcad.com/library/spotmini-robot-1) is not supported unless you define the "base_link". 
-
-In addition to that, you should be careful when defining your joints. The **parent links** should be set as **Component2** when you define the joint, not as Component1. For example, if you define the "base_link" as Component1 when you define the joints, an error saying "KeyError: base_link__1" will show up.
-=======
 Before using this script, make sure that your model has all the "links" as components. You have to define the links by creating corresiponding components. For example, this model(https://grabcad.com/library/spotmini-robot-1) is not supported unless you define the "base_link". 
 
 In addition to that, you should be careful when define your joints. The **parent links** should be set as **Component2** when you define the joint, not as Component1. For example, if you define the "base_link" as Component1 when you define the joints, an error saying "KeyError: base_link__1" will show up.
->>>>>>> 64cfa60b
 
 <img src="https://github.com/syuntoku14/fusion2urdf/blob/images/spot_mini.PNG" alt="spot_mini" title="spot_mini" width="300" height="300">
 
@@ -201,13 +184,7 @@
 roslaunch (whatever your robot_name is)_description display.launch
 ```
 
-<<<<<<< HEAD
-The bin_stl in your robot's name folder contains binary `.stl` files for urdf \<mesh\> tags.
-
-Now you can see your robot in rviz. You can see it by the following command.
-=======
 <img src="https://github.com/syuntoku14/fusion2urdf/blob/images/rviz_robot.png" alt="rviz" title="rviz" width="300" height="300">
->>>>>>> 64cfa60b
 
 If you want to simulate your robot on gazebo, just run
 ```bash
